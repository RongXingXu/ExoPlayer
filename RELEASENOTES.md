--- conflicted
+++ resolved
@@ -14,14 +14,6 @@
   * Support PNG subtitles in SMPTE-TT
     ([#1583](https://github.com/google/ExoPlayer/issues/1583)).
 * Do not retry failed loads whose error is `FileNotFoundException`.
-<<<<<<< HEAD
-* Prevent Cea608Decoder from generating Subtitles with null Cues list
-* Caching: Cache data with unknown length by default. The previous flag to opt in
-  to this behavior (`DataSpec.FLAG_ALLOW_CACHING_UNKNOWN_LENGTH`) has been
-  replaced with an opt out flag (`DataSpec.FLAG_DONT_CACHE_IF_LENGTH_UNKNOWN`).
-* MP3: Fix issue where streams would play twice on Samsung devices
-  ([#4519](https://github.com/google/ExoPlayer/issues/4519)).
-=======
 * Prevent Cea608Decoder from generating Subtitles with null Cues list.
 * Offline:
   * Speed up removal of segmented downloads
@@ -41,8 +33,9 @@
 * DownloadManager:
   * Create only one task for all DownloadActions for the same content.
   * Rename TaskState to DownloadState.
-
->>>>>>> 254589cb
+* MP3: Fix issue where streams would play twice on Samsung devices
+  ([#4519](https://github.com/google/ExoPlayer/issues/4519)).
+
 ### 2.9.2 ###
 
 * HLS:
