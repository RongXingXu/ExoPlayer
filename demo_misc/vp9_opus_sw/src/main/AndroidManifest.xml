--- conflicted
+++ resolved
@@ -17,13 +17,8 @@
 <manifest xmlns:android="http://schemas.android.com/apk/res/android"
     xmlns:tools="http://schemas.android.com/tools"
     package="com.google.android.exoplayer.demo.vp9opus"
-<<<<<<< HEAD
-    android:versionCode="1503"
-    android:versionName="1.5.4"
-=======
     android:versionCode="1505"
     android:versionName="1.5.5"
->>>>>>> 76f2dd6a
     android:theme="@style/RootTheme">
 
   <uses-permission android:name="android.permission.INTERNET"/>
